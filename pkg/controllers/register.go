--- conflicted
+++ resolved
@@ -144,13 +144,14 @@
 		return err
 	}
 
-<<<<<<< HEAD
+	// register init manifests configmap watcher controller
+	err = registerInitManifestsController(ctx)
+	if err != nil {
+		return err
+	}
+
 	// register service syncer to map services between host and virtual cluster
 	err = registerServiceSyncControllers(ctx)
-=======
-	// register init manifests configmap watcher controller
-	err = registerInitManifestsController(ctx)
->>>>>>> 49f6e01b
 	if err != nil {
 		return err
 	}
@@ -181,10 +182,24 @@
 	return nil
 }
 
-<<<<<<< HEAD
+func registerInitManifestsController(ctx *context.ControllerContext) error {
+	controller := &manifests.InitManifestsConfigMapReconciler{
+		LocalClient:    ctx.LocalManager.GetClient(),
+		Log:            loghelper.New("initmanifests-controller"),
+		VirtualManager: ctx.VirtualManager,
+	}
+
+	err := controller.SetupWithManager(ctx.LocalManager)
+	if err != nil {
+		return fmt.Errorf("unable to setup init manifests configmap controller: %v", err)
+	}
+
+	return nil
+}
+
 func registerServiceSyncControllers(ctx *context.ControllerContext) error {
-	if len(ctx.Options.MapPhysicalServices) > 0 {
-		mapping, err := parseMapping(ctx.Options.MapPhysicalServices, ctx.Options.TargetNamespace, "")
+	if len(ctx.Options.MapHostServices) > 0 {
+		mapping, err := parseMapping(ctx.Options.MapHostServices, ctx.Options.TargetNamespace, "")
 		if err != nil {
 			return errors.Wrap(err, "parse physical service mapping")
 		}
@@ -216,9 +231,10 @@
 		controller := &servicesync.ServiceSyncer{
 			SyncServices:    mapping,
 			CreateNamespace: true,
+			CreateEndpoints: true,
 			From:            globalLocalManager,
 			To:              ctx.VirtualManager,
-			Log:             loghelper.New("map-physical-service-syncer"),
+			Log:             loghelper.New("map-host-service-syncer"),
 		}
 		err = controller.Register()
 		if err != nil {
@@ -233,34 +249,20 @@
 		}
 
 		controller := &servicesync.ServiceSyncer{
-			SyncServices:    mapping,
-			CreateNamespace: false,
-			From:            ctx.VirtualManager,
-			To:              ctx.LocalManager,
-			Log:             loghelper.New("map-virtual-service-syncer"),
+			SyncServices: mapping,
+			From:         ctx.VirtualManager,
+			To:           ctx.LocalManager,
+			Log:          loghelper.New("map-virtual-service-syncer"),
 		}
 		err = controller.Register()
 		if err != nil {
 			return errors.Wrap(err, "register virtual service sync controller")
 		}
-=======
-func registerInitManifestsController(ctx *context.ControllerContext) error {
-	controller := &manifests.InitManifestsConfigMapReconciler{
-		LocalClient:    ctx.LocalManager.GetClient(),
-		Log:            loghelper.New("initmanifests-controller"),
-		VirtualManager: ctx.VirtualManager,
-	}
-
-	err := controller.SetupWithManager(ctx.LocalManager)
-	if err != nil {
-		return fmt.Errorf("unable to setup init manifests configmap controller: %v", err)
->>>>>>> 49f6e01b
-	}
-
-	return nil
-}
-
-<<<<<<< HEAD
+	}
+
+	return nil
+}
+
 func parseMapping(mappings []string, fromDefaultNamespace, toDefaultNamespace string) (map[string]types.NamespacedName, error) {
 	ret := map[string]types.NamespacedName{}
 	for _, m := range mappings {
@@ -309,8 +311,6 @@
 	return ret, nil
 }
 
-=======
->>>>>>> 49f6e01b
 func registerCoreDNSController(ctx *context.ControllerContext) error {
 	controller := &coredns.CoreDNSNodeHostsReconciler{
 		Client: ctx.VirtualManager.GetClient(),

apiVersion: apps/v1
kind: Deployment
metadata:
  name: {{ .Release.Name }}
  namespace: {{ .Release.Namespace }}
  labels:
    app: vcluster
    chart: "{{ .Chart.Name }}-{{ .Chart.Version }}"
    release: "{{ .Release.Name }}"
    heritage: "{{ .Release.Service }}"
{{- if .Values.syncer.labels }}
{{ toYaml .Values.syncer.labels | indent 4 }}
{{- end }}
  {{- if .Values.syncer.annotations }}
  annotations:
{{ toYaml .Values.syncer.annotations | indent 4 }}
  {{- end }}
spec:
  replicas: {{ .Values.syncer.replicas }}
  strategy:
    rollingUpdate:
      maxSurge: 1
      {{- if (eq (int .Values.syncer.replicas) 1) }}
      maxUnavailable: 0
      {{- else }}
      maxUnavailable: 1
      {{- end }}
    type: RollingUpdate
  selector:
    matchLabels:
      app: vcluster
      release: {{ .Release.Name }}
  template:
    metadata:
      labels:
        app: vcluster
        release: {{ .Release.Name }}
    spec:
      terminationGracePeriodSeconds: 10
      {{- if .Values.syncer.affinity }}
      affinity:
{{ toYaml .Values.syncer.affinity | indent 8 }}
      {{- end }}
      {{- if .Values.syncer.topologySpreadConstraints }}
      topologySpreadConstraints:
{{ toYaml .Values.syncer.topologySpreadConstraints | indent 8 }}
      {{- end }}
      nodeSelector:
{{ toYaml .Values.syncer.nodeSelector | indent 8 }}
      affinity:
{{ toYaml .Values.syncer.affinity | indent 8 }}
      tolerations:
{{ toYaml .Values.syncer.tolerations | indent 8 }}
      {{- if .Values.serviceAccount.name }}
      serviceAccountName: {{ .Values.serviceAccount.name }}
      {{- else }}
      serviceAccountName: vc-{{ .Release.Name }}
      {{- end }}
      volumes:
        - name: certs
          secret:
            secretName: {{ .Release.Name }}-certs
      {{- if .Values.syncer.volumes }}
{{ toYaml .Values.syncer.volumes | indent 8 }}
      {{- end }}
      containers:
      - name: syncer
        {{- if .Values.syncer.image }}
        image: "{{ .Values.syncer.image }}"
        {{- else }}
        image: "loftsh/vcluster:{{ .Chart.Version }}"
        {{- end }}
        {{- if .Values.syncer.workingDir }}
        workingDir: {{ .Values.syncer.workingDir }}
        {{- end }}
        {{- if .Values.syncer.command }}
        command:
        {{- range $f := .Values.syncer.command }}
        - {{ $f | quote }}
        {{- end }}
        {{- end }}
        {{- if not .Values.syncer.noArgs }}
        args:
          - --service-name={{ .Release.Name }}
          - --suffix={{ .Release.Name }}
          - --set-owner
<<<<<<< HEAD
          {{- if .Values.enableHA }}
          - '--leader-elect=true'
          {{- else }}
          - '--leader-elect=false'
          {{- end }}
=======
          - --request-header-ca-cert=/pki/ca.crt
          - --client-ca-cert=/pki/ca.crt
          - --server-ca-cert=/pki/ca.crt
          - --server-ca-key=/pki/ca.key
          - --kube-config=/pki/admin.conf
>>>>>>> 657c7ac3
          {{- if .Values.ingress.enabled }}
          - --tls-san={{ .Values.ingress.host }}
          {{- end }}
          {{- range $f := .Values.syncer.extraArgs }}
          - {{ $f | quote }}
          {{- end }}
        {{- else }}
        args:
{{ toYaml .Values.syncer.extraArgs | indent 10 }}
        {{- end }}
        {{- if .Values.syncer.livenessProbe }}
        {{- if .Values.syncer.livenessProbe.enabled }}
        livenessProbe:
          httpGet:
            path: /healthz
            port: 8443
            scheme: HTTPS
          failureThreshold: 10
          initialDelaySeconds: 60
          periodSeconds: 2
        {{- end }}
        {{- end }}
        {{- if .Values.syncer.readinessProbe }}
        {{- if .Values.syncer.readinessProbe.enabled }}
        readinessProbe:
          httpGet:
            path: /readyz
            port: 8443
            scheme: HTTPS
          failureThreshold: 30
          periodSeconds: 2
        {{- end }}
        {{- end }}
        securityContext:
{{ toYaml .Values.syncer.securityContext | indent 10 }}
        env:
{{ toYaml .Values.syncer.env | indent 10 }}
        volumeMounts:
{{ toYaml .Values.syncer.volumeMounts | indent 10 }}
        resources:
{{ toYaml .Values.syncer.resources | indent 10 }}<|MERGE_RESOLUTION|>--- conflicted
+++ resolved
@@ -84,19 +84,16 @@
           - --service-name={{ .Release.Name }}
           - --suffix={{ .Release.Name }}
           - --set-owner
-<<<<<<< HEAD
-          {{- if .Values.enableHA }}
-          - '--leader-elect=true'
-          {{- else }}
-          - '--leader-elect=false'
-          {{- end }}
-=======
           - --request-header-ca-cert=/pki/ca.crt
           - --client-ca-cert=/pki/ca.crt
           - --server-ca-cert=/pki/ca.crt
           - --server-ca-key=/pki/ca.key
           - --kube-config=/pki/admin.conf
->>>>>>> 657c7ac3
+          {{- if .Values.enableHA }}
+          - --leader-elect=true
+          {{- else }}
+          - --leader-elect=false
+          {{- end }}
           {{- if .Values.ingress.enabled }}
           - --tls-san={{ .Values.ingress.host }}
           {{- end }}
